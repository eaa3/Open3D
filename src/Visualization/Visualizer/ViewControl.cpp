// ----------------------------------------------------------------------------
// -                        Open3D: www.open3d.org                            -
// ----------------------------------------------------------------------------
// The MIT License (MIT)
//
// Copyright (c) 2018 www.open3d.org
//
// Permission is hereby granted, free of charge, to any person obtaining a copy
// of this software and associated documentation files (the "Software"), to deal
// in the Software without restriction, including without limitation the rights
// to use, copy, modify, merge, publish, distribute, sublicense, and/or sell
// copies of the Software, and to permit persons to whom the Software is
// furnished to do so, subject to the following conditions:
//
// The above copyright notice and this permission notice shall be included in
// all copies or substantial portions of the Software.
//
// THE SOFTWARE IS PROVIDED "AS IS", WITHOUT WARRANTY OF ANY KIND, EXPRESS OR
// IMPLIED, INCLUDING BUT NOT LIMITED TO THE WARRANTIES OF MERCHANTABILITY,
// FITNESS FOR A PARTICULAR PURPOSE AND NONINFRINGEMENT. IN NO EVENT SHALL THE
// AUTHORS OR COPYRIGHT HOLDERS BE LIABLE FOR ANY CLAIM, DAMAGES OR OTHER
// LIABILITY, WHETHER IN AN ACTION OF CONTRACT, TORT OR OTHERWISE, ARISING
// FROM, OUT OF OR IN CONNECTION WITH THE SOFTWARE OR THE USE OR OTHER DEALINGS
// IN THE SOFTWARE.
// ----------------------------------------------------------------------------

#include "ViewControl.h"

#include <Eigen/Dense>
#include <GLFW/glfw3.h>

namespace open3d{

const double ViewControl::FIELD_OF_VIEW_MAX = 90.0;
const double ViewControl::FIELD_OF_VIEW_MIN = 5.0;
const double ViewControl::FIELD_OF_VIEW_DEFAULT = 60.0;
const double ViewControl::FIELD_OF_VIEW_STEP = 5.0;

const double ViewControl::ZOOM_DEFAULT = 0.7;
const double ViewControl::ZOOM_MIN = 0.02;
const double ViewControl::ZOOM_MAX = 2.0;
const double ViewControl::ZOOM_STEP = 0.02;

const double ViewControl::ROTATION_RADIAN_PER_PIXEL = 0.003;

void ViewControl::SetViewMatrices(
        const Eigen::Matrix4d &model_matrix/* = Eigen::Matrix4d::Identity()*/)
{
    if (window_height_ <= 0 || window_width_ <= 0) {
        PrintWarning("[ViewControl] SetViewPoint() failed because window height and width are not set.");
        return;
    }
    glViewport(0, 0, window_width_, window_height_);
    if (GetProjectionType() == ProjectionType::Perspective)
    {
        // Perspective projection
        z_near_ = std::max(0.01 * bounding_box_.GetSize(),
                distance_ - 3.0 * bounding_box_.GetSize());
        z_far_ = distance_ + 3.0 * bounding_box_.GetSize();
        projection_matrix_ = GLHelper::Perspective(field_of_view_, aspect_,
                z_near_, z_far_);
    } else {
        // Orthogonal projection
        // We use some black magic to support distance_ in orthogonal view
        z_near_ = distance_ - 3.0 * bounding_box_.GetSize();
        z_far_ = distance_ + 3.0 * bounding_box_.GetSize();
        projection_matrix_ = GLHelper::Ortho(
                -aspect_ * view_ratio_,    aspect_ * view_ratio_,
                -view_ratio_, view_ratio_, z_near_, z_far_);
    }
    view_matrix_ = GLHelper::LookAt(eye_, lookat_, up_ );
    model_matrix_ = model_matrix.cast<GLfloat>();
    MVP_matrix_ = projection_matrix_ * view_matrix_ * model_matrix_;

    // uncomment to use the deprecated functions of legacy OpenGL
    //glMatrixMode(GL_PROJECTION);
    //glLoadIdentity();
    //glMatrixMode(GL_MODELVIEW);
    //glLoadIdentity();
    //glMultMatrixf(MVP_matrix_.data());
}

bool ViewControl::ConvertToViewParameters(
        ViewParameters &status) const
{
    status.field_of_view_ = field_of_view_;
    status.zoom_ = zoom_;
    status.lookat_ = lookat_;
    status.up_ = up_;
    status.front_ = front_;
    status.boundingbox_min_ = bounding_box_.min_bound_;
    status.boundingbox_max_ = bounding_box_.max_bound_;
    return true;
}

bool ViewControl::ConvertFromViewParameters(
        const ViewParameters &status)
{
    field_of_view_ = status.field_of_view_;
    zoom_ = status.zoom_;
    lookat_ = status.lookat_;
    up_ = status.up_;
    front_ = status.front_;
    bounding_box_.min_bound_ = status.boundingbox_min_;
    bounding_box_.max_bound_ = status.boundingbox_max_;
    SetProjectionParameters();
    return true;
}

bool ViewControl::ConvertToPinholeCameraParameters(
        PinholeCameraParameters &parameters)
{
    if (window_height_ <= 0 || window_width_ <= 0) {
        PrintWarning("[ViewControl] ConvertToPinholeCameraParameters() failed because window height and width are not set.\n");
        return false;
    }
    if (GetProjectionType() == ProjectionType::Orthogonal) {
        PrintWarning("[ViewControl] ConvertToPinholeCameraParameters() failed because orthogonal view cannot be translated to a pinhole camera.\n");
        return false;
    }
    SetProjectionParameters();
    auto intrinsic = PinholeCameraIntrinsic();
    intrinsic.width_ = window_width_;
    intrinsic.height_ = window_height_;
    intrinsic.intrinsic_matrix_.setIdentity();
    double fov_rad = field_of_view_ / 180.0 * M_PI;
    double tan_half_fov = std::tan(fov_rad / 2.0);
    intrinsic.intrinsic_matrix_(0, 0) = intrinsic.intrinsic_matrix_(1, 1) =
            (double)window_height_ / tan_half_fov / 2.0;
    intrinsic.intrinsic_matrix_(0, 2) = (double)window_width_ / 2.0 - 0.5;
    intrinsic.intrinsic_matrix_(1, 2) = (double)window_height_ / 2.0 - 0.5;
    parameters.intrinsic_ = intrinsic;
    Eigen::Matrix4d extrinsic;
    extrinsic.setZero();
    Eigen::Vector3d front_dir = front_.normalized();
    Eigen::Vector3d up_dir = up_.normalized();
    Eigen::Vector3d right_dir = right_.normalized();
    extrinsic.block<1, 3>(0, 0) = right_dir.transpose();
    extrinsic.block<1, 3>(1, 0) = -up_dir.transpose();
    extrinsic.block<1, 3>(2, 0) = -front_dir.transpose();
    extrinsic(0, 3) = -right_dir.dot(eye_);
    extrinsic(1, 3) = up_dir.dot(eye_);
    extrinsic(2, 3) = front_dir.dot(eye_);
    extrinsic(3, 3) = 1.0;
    parameters.extrinsic_ = extrinsic;
    return true;
}

bool ViewControl::ConvertFromPinholeCameraParameters(
        const PinholeCameraParameters &parameters)
{
    auto intrinsic = parameters.intrinsic_;
    auto extrinsic = parameters.extrinsic_;
    if (window_height_ <= 0 || window_width_ <= 0 ||
            window_height_ != intrinsic.height_ ||
            window_width_ != intrinsic.width_ ||
            intrinsic.intrinsic_matrix_(0, 2) !=
            (double)window_width_ / 2.0 - 0.5 ||
            intrinsic.intrinsic_matrix_(1, 2) !=
            (double)window_height_ / 2.0 - 0.5) {
        PrintWarning("[ViewControl] ConvertFromPinholeCameraParameters() failed because window height and width do not match.\n");
        return false;
    }
    double tan_half_fov =
            (double)window_height_ / (intrinsic.intrinsic_matrix_(1, 1) * 2.0);
    double fov_rad = std::atan(tan_half_fov) * 2.0;
    double old_fov = field_of_view_;
    field_of_view_ = std::max(std::min(fov_rad * 180.0 / M_PI,
            FIELD_OF_VIEW_MAX), FIELD_OF_VIEW_MIN);
    if (GetProjectionType() == ProjectionType::Orthogonal) {
        field_of_view_ = old_fov;
        PrintWarning("[ViewControl] ConvertFromPinholeCameraParameters() failed because field of view is impossible.\n");
        return false;
    }
    right_ = extrinsic.block<1, 3>(0, 0).transpose();
    up_ = -extrinsic.block<1, 3>(1, 0).transpose();
    front_ = -extrinsic.block<1, 3>(2, 0).transpose();
    eye_ = extrinsic.block<3, 3>(0, 0).inverse() *
            (extrinsic.block<3, 1>(0, 3) * -1.0);
    double ideal_distance = (eye_ - bounding_box_.GetCenter()).dot(front_);
    double ideal_zoom = ideal_distance *
            std::tan(field_of_view_ * 0.5 / 180.0 * M_PI) /
            bounding_box_.GetSize();
    zoom_ = std::max(std::min(ideal_zoom, ZOOM_MAX), ZOOM_MIN);
    view_ratio_ = zoom_ * bounding_box_.GetSize();
    distance_ = view_ratio_ /
            std::tan(field_of_view_ * 0.5 / 180.0 * M_PI);
    lookat_ = eye_ - front_ * distance_;
    return true;
}

ViewControl::ProjectionType ViewControl::GetProjectionType() const
{
    if (field_of_view_ == FIELD_OF_VIEW_MIN) {
        return ProjectionType::Orthogonal;
    } else {
        return ProjectionType::Perspective;
    }
}

void ViewControl::Reset()
{
    field_of_view_ = FIELD_OF_VIEW_DEFAULT;
    zoom_ = ZOOM_DEFAULT;

    
    lookat_ = Eigen::Vector3d( 0.04, -0.23, 0.06);
    up_ = Eigen::Vector3d(0.0, 0.0, 1.0);
    front_ = Eigen::Vector3d(0.92, -0.08, 0.39);
    SetProjectionParameters();
}

void ViewControl::SetProjectionParameters()
{
    front_ = front_.normalized();
    right_ = up_.cross(front_).normalized();
    up_ = front_.cross(right_).normalized();

    eye_ = lookat_ + front_;

    // if (GetProjectionType() == ProjectionType::Perspective) {
    //     view_ratio_ = zoom_ * bounding_box_.GetSize();
    //     distance_ = view_ratio_ /
    //             std::tan(field_of_view_ * 0.5 / 180.0 * M_PI);
    //     eye_ = lookat_ + front_ * distance_;
    // } else {
    //     view_ratio_ = zoom_ * bounding_box_.GetSize();
    //     distance_ = view_ratio_ /
    //             std::tan(FIELD_OF_VIEW_STEP * 0.5 / 180.0 * M_PI);
    //     eye_ = lookat_ + front_ * distance_;
    // }
}

void ViewControl::ChangeFieldOfView(double step)
{
    field_of_view_ = std::max(std::min(field_of_view_ +
            step * FIELD_OF_VIEW_STEP, FIELD_OF_VIEW_MAX), FIELD_OF_VIEW_MIN);
    SetProjectionParameters();
}

void ViewControl::ChangeWindowSize(int width, int height)
{
    window_width_ = width;
    window_height_ = height;
    aspect_ = (double)window_width_ / (double)window_height_;
    SetProjectionParameters();
}

void ViewControl::Scale(double scale)
{
    zoom_ = std::max(std::min(zoom_ + scale * ZOOM_STEP, ZOOM_MAX), ZOOM_MIN);
    SetProjectionParameters();
}

void ViewControl::Rotate(double x, double y,
        double xo/* = 0.0*/, double yo/* = 0.0*/)
{
    // some black magic to do rotation
    double alpha = x * ROTATION_RADIAN_PER_PIXEL;
    double beta = y * ROTATION_RADIAN_PER_PIXEL;
    front_ = (front_ * std::cos(alpha) - right_ * std::sin(alpha)).normalized();
    right_ = up_.cross(front_).normalized();
    front_ = (front_ * std::cos(beta) + up_ * std::sin(beta)).normalized();
    up_ = front_.cross(right_).normalized();
    SetProjectionParameters();
}

void ViewControl::Translate(double x, double y,
        double xo/* = 0.0*/, double yo/* = 0.0*/)
{
    Eigen::Vector3d shift =
            right_ * (-x) / window_height_ * view_ratio_ * 2.0 +
            up_ * y / window_height_ * view_ratio_ * 2.0;
    eye_ += shift;
    lookat_ += shift;
    SetProjectionParameters();
}

<<<<<<< HEAD
void ViewControl::TranslateView(double x, double y, double z)
{
    Eigen::Vector3d translation = x*right_ + y*up_ + z*front_;

    eye_ += translation;
    lookat_ = eye_ - front_;
    SetProjectionParameters();
}

void ViewControl::RotateView(double theta, double phi)
{


        right_(0) = std::cos(phi);
        right_(1) = std::sin(phi);
        right_(2) = 0;

        up_(0) = std::sin(phi)*std::sin(theta);
        up_(1) = -std::cos(phi)*std::sin(theta);
        up_(2) = std::cos(theta);

        front_ = right_.cross(up_).normalized();

        lookat_ = eye_ - front_;

}

}    // namespace three
=======
}    // namespace open3d
>>>>>>> c1da9014
<|MERGE_RESOLUTION|>--- conflicted
+++ resolved
@@ -276,7 +276,6 @@
     SetProjectionParameters();
 }
 
-<<<<<<< HEAD
 void ViewControl::TranslateView(double x, double y, double z)
 {
     Eigen::Vector3d translation = x*right_ + y*up_ + z*front_;
@@ -304,7 +303,4 @@
 
 }
 
-}    // namespace three
-=======
-}    // namespace open3d
->>>>>>> c1da9014
+}    // namespace open3d